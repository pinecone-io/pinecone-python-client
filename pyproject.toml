--- conflicted
+++ resolved
@@ -52,10 +52,6 @@
 protobuf = { version = "^5.29", optional = true }
 protoc-gen-openapiv2 = {version = "^0.0.1", optional = true }
 pinecone-plugin-interface = "^0.0.7"
-<<<<<<< HEAD
-=======
-pinecone-plugin-inference = ">=2.0.0, <4.0.0"
->>>>>>> a023f602
 python-dateutil = ">=2.5.3"
 aiohttp = { version = ">=3.9.0", optional = true }
 
