--- conflicted
+++ resolved
@@ -6,19 +6,7 @@
 import sys
 from .utils.sentry import sentry_decorator as sentry
 from .constants import Config, CLIENT_VERSION as __version__
-<<<<<<< HEAD
 from .database import  create_index,delete_index,describe_index,list_indexes,scale_index
-from .index import Index, UpsertResult, DeleteResult, QueryResult, FetchResult, InfoResult
-
-__all__ = [
-    "init",
-    "create_index",
-    "delete_index",
-    "describe_index",
-    "list_indexes",
-    "scale_index",
-=======
-from .manage import create_index, delete_index, describe_index, list_indexes, IndexDescription, scale_index
 from .index import Index
 from .experimental.openapi.models import FetchResponse, ListNamespacesResponse, ListResponse, ProtobufAny, \
     QueryRequest, QueryResponse, QueryVector, RpcStatus, ScoredVector, SingleQueryResults, SummarizeResponse, \
@@ -31,7 +19,6 @@
     # Control plane names
     "create_index", "delete_index", "describe_index", "list_indexes", "scale_index", "IndexDescription",
     # Data plane
->>>>>>> 7a246901
     "Index",
     # Data plane OpenAPI models
     "FetchResponse", "ListNamespacesResponse", "ListResponse", "ProtobufAny", "QueryRequest", "QueryResponse",
