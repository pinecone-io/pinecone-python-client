--- conflicted
+++ resolved
@@ -235,13 +235,8 @@
 
     def upsert_from_dataframe(
         self,
-<<<<<<< HEAD
-        df,
-        namespace: Optional[str] = None,
-=======
         df: Any,
-        namespace: str = "",
->>>>>>> c6392fa8
+        namespace: str | None = None,
         batch_size: int = 500,
         use_async_requests: bool = True,
         show_progress: bool = True,
