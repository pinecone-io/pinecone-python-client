--- conflicted
+++ resolved
@@ -107,13 +107,13 @@
         Returns: UpsertResponse, includes the number of vectors upserted.
         """
         _check_type = kwargs.pop('_check_type', False)
-<<<<<<< HEAD
-=======
-        args_dict = self._parse_non_empty_args([('namespace', namespace)])
->>>>>>> 83b1df4b
 
         if batch_size is None:
-            return self._upsert_batch(vectors, namespace, **kwargs)
+            return self._upsert_batch(vectors, namespace, _check_type, **kwargs)
+        elif kwargs.get('async_req', False):
+            raise ValueError('async_req is not supported when batch_size is provided.'
+                             'To upsert in parallel, please follow: '
+                             'https://docs.pinecone.io/docs/insert-data#sending-upserts-in-parallel')
 
         if not isinstance(batch_size, int) or batch_size <= 0:
             raise ValueError('batch_size must be a positive integer')
@@ -122,7 +122,7 @@
         total_upserted = 0
         for i in range(0, len(vectors), batch_size):
             batch = vectors[i:i + batch_size]
-            batch_result = self._upsert_batch(batch, namespace, **kwargs)
+            batch_result = self._upsert_batch(batch, namespace, _check_type, **kwargs)
             total_upserted += batch_result.upserted_count
             pbar.update(len(batch))
         return UpsertResponse(upserted_count=total_upserted)
@@ -132,27 +132,26 @@
                       namespace: Optional[str],
                       _check_type: bool,
                       **kwargs) -> UpsertResponse:
-        vectors = list(map(self._transform_upsert_vector, vectors))
-        args_dict = self._parse_args_to_dict([('namespace', namespace)])
+
+        args_dict = self._parse_non_empty_args([('namespace', namespace)])
+
+        def transform_upsert_vector(item: Union[Vector, Tuple]):
+            if isinstance(item, Vector):
+                return item
+            if isinstance(item, tuple):
+                id, values, metadata = fix_tuple_length(item, 3)
+                return Vector(id=id, values=values, metadata=metadata or {}, _check_type=_check_type)
+            raise ValueError(f"Invalid vector value passed: cannot interpret type {type(item)}")
 
         return self._vector_api.upsert(
             UpsertRequest(
-                vectors=vectors,
+                vectors=list(map(transform_upsert_vector, vectors)),
                 **args_dict,
                 _check_type=_check_type,
                 **{k: v for k, v in kwargs.items() if k not in _OPENAPI_ENDPOINT_PARAMS}
             ),
             **{k: v for k, v in kwargs.items() if k in _OPENAPI_ENDPOINT_PARAMS}
         )
-
-    @staticmethod
-    def _transform_upsert_vector(item: Union[Vector, Tuple], _check_type):
-        if isinstance(item, Vector):
-            return item
-        if isinstance(item, tuple):
-            id, values, metadata = fix_tuple_length(item, 3)
-            return Vector(id=id, values=values, metadata=metadata or {}, _check_type=_check_type)
-        raise ValueError(f"Invalid vector value passed: cannot interpret type {type(item)}")
 
     @validate_and_convert_errors
     def delete(self,
