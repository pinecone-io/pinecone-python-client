--- conflicted
+++ resolved
@@ -71,13 +71,10 @@
 
     _pool = None
 
-    def __init__(self, index_name: str, channel=None, grpc_config: GRPCClientConfig = None, _endpoint_override: str = None,
+    def __init__(self, index_name: str, channel=None, grpc_config: GRPCClientConfig = None,
+                 _endpoint_override: str = None,
                  pool_threads=1):
-<<<<<<< HEAD
         self.name = index_name
-=======
-        self.index_name = index_name
->>>>>>> e706b4ad
 
         self.grpc_client_config = grpc_config or GRPCClientConfig()
         self.retry_config = self.grpc_client_config.retry_config or RetryConfig()
@@ -204,7 +201,7 @@
     summaries = response['namespaces']
     namespace_summaries = {}
     for key in summaries:
-        vc = summaries[key].get('vectorCount',0)
+        vc = summaries[key].get('vectorCount', 0)
         namespace_summaries[key] = NamespaceSummary(vector_count=vc)
     return DescribeIndexStatsResponse(namespaces=namespace_summaries, dimension=dimension, _check_type=False)
 
