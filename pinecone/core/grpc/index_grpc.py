#
# Copyright (c) 2020-2021 Pinecone Systems Inc. All right reserved.
#
import logging
from abc import ABC, abstractmethod
from functools import wraps
from typing import NamedTuple, Optional, Dict, Iterable, Union, List, Tuple, Any

import certifi
import grpc
from google.protobuf import json_format
from grpc._channel import _InactiveRpcError, _MultiThreadedRendezvous
from pinecone import FetchResponse, QueryResponse, ScoredVector, SingleQueryResults, DescribeIndexStatsResponse
from pinecone.config import Config
from pinecone.core.client.model.namespace_summary import NamespaceSummary
from pinecone.core.client.model.vector import Vector as _Vector
from pinecone.core.grpc.protos.vector_service_pb2 import Vector as GRPCVector, \
    QueryVector as GRPCQueryVector, UpsertRequest, UpsertResponse, DeleteRequest, QueryRequest, \
    FetchRequest, UpdateRequest, DescribeIndexStatsRequest, DeleteResponse, UpdateResponse
from pinecone.core.grpc.protos.vector_service_pb2_grpc import VectorServiceStub
from pinecone.core.grpc.retry import RetryOnRpcErrorClientInterceptor, RetryConfig
from pinecone.core.utils import _generate_request_id, dict_to_proto_struct, fix_tuple_length
from pinecone.core.utils.constants import MAX_MSG_SIZE, REQUEST_ID, CLIENT_VERSION
from pinecone.exceptions import PineconeException

__all__ = ["GRPCIndex", "GRPCVector", "GRPCQueryVector"]

_logger = logging.getLogger(__name__)


class GRPCClientConfig(NamedTuple):
    """
    GRPC client configuration options.

    :param secure: Whether to use encrypted protocol (SSL). defaults to True.
    :type traceroute: bool, optional
    :param timeout: defaults to 2 seconds. Fail if gateway doesn't receive response within timeout.
    :type timeout: int, optional
    :param conn_timeout: defaults to 1. Timeout to retry connection if gRPC is unavailable. 0 is no retry.
    :type conn_timeout: int, optional
    :param reuse_channel: Whether to reuse the same grpc channel for multiple requests
    :type reuse_channel: bool, optional
    :param retry_config: RetryConfig indicating how requests should be retried
    :type retry_config: RetryConfig, optional
    :param grpc_channel_options: A dict of gRPC channel arguments
    :type grpc_channel_options: Dict[str, str]
    """
    secure: bool = True
    timeout: int = 20
    conn_timeout: int = 1
    reuse_channel: bool = True
    retry_config: Optional[RetryConfig] = None
    grpc_channel_options: Dict[str, str] = None

    @classmethod
    def _from_dict(cls, kwargs: dict):
        cls_kwargs = {kk: vv for kk, vv in kwargs.items() if kk in cls._fields}
        return cls(**cls_kwargs)


class GRPCIndexBase(ABC):
    """
    Base class for grpc-based interaction with Pinecone indexes
    """

    _pool = None

    def __init__(self, index_name: str, channel=None, grpc_config: GRPCClientConfig = None,
                 _endpoint_override: str = None):
        self.name = index_name

        self.grpc_client_config = grpc_config or GRPCClientConfig()
        self.retry_config = self.grpc_client_config.retry_config or RetryConfig()
        self.fixed_metadata = {
            "api-key": Config.API_KEY,
            "service-name": index_name,
            "client-version": CLIENT_VERSION
        }
        self._endpoint_override = _endpoint_override
        self._channel = channel or self._gen_channel()
        self.stub = self.stub_class(self._channel)

    @property
    @abstractmethod
    def stub_class(self):
        pass

    def _endpoint(self):
        return self._endpoint_override if self._endpoint_override \
            else f"{self.name}-{Config.PROJECT_NAME}.svc.{Config.ENVIRONMENT}.pinecone.io:443"

    def _gen_channel(self, options=None):
        target = self._endpoint()
        default_options = {
            "grpc.max_send_message_length": MAX_MSG_SIZE,
            "grpc.max_receive_message_length": MAX_MSG_SIZE
        }
        if self.grpc_client_config.secure:
            default_options['grpc.ssl_target_name_override'] = target.split(':')[0]
        user_provided_options = options or {}
        _options = tuple((k, v) for k, v in {**default_options, **user_provided_options}.items())
        _logger.debug('creating new channel with endpoint %s options %s and config %s',
                      target, _options, self.grpc_client_config)
        if not self.grpc_client_config.secure:
            channel = grpc.insecure_channel(target, options=_options)
        else:
            root_cas = open(certifi.where(), "rb").read()
            tls = grpc.ssl_channel_credentials(root_certificates=root_cas)
            channel = grpc.secure_channel(target, tls, options=_options)
        interceptor = RetryOnRpcErrorClientInterceptor(self.retry_config)
        return grpc.intercept_channel(channel, interceptor)

    @property
    def channel(self):
        """Creates GRPC channel."""
        if self.grpc_client_config.reuse_channel and self._channel and self.grpc_server_on():
            return self._channel
        self._channel = self._gen_channel()
        return self._channel

    def grpc_server_on(self) -> bool:
        try:
            grpc.channel_ready_future(self._channel).result(timeout=self.grpc_client_config.conn_timeout)
            return True
        except grpc.FutureTimeoutError:
            return False

    def close(self):
        """Closes the connection to the index."""
        try:
            self._channel.close()
        except TypeError:
            pass

    def _wrap_grpc_call(self, func, request, timeout=None, metadata=None, credentials=None, wait_for_ready=None,
                        compression=None):
        @wraps(func)
        def wrapped():
            user_provided_metadata = metadata or {}
            _metadata = tuple((k, v) for k, v in {
                **self.fixed_metadata, **self._request_metadata(), **user_provided_metadata
            }.items())
            try:
                return func(request, timeout=timeout, metadata=_metadata, credentials=credentials,
                            wait_for_ready=wait_for_ready, compression=compression)
            except _InactiveRpcError as e:
                raise PineconeException(e._state.debug_error_string) from e

        return wrapped()

    def _request_metadata(self) -> Dict[str, str]:
        return {REQUEST_ID: _generate_request_id()}

    def __enter__(self):
        return self

    def __exit__(self, exc_type, exc_value, traceback):
        self.close()


def parse_fetch_response(response: dict):
    vd = {}
    vectors = response.get('vectors')
    if not vectors:
        return None
    for id, vec in vectors.items():
        v_obj = _Vector(id=vec['id'], values=vec['values'], metadata=vec.get('metadata', None), _check_type=False)
        vd[id] = v_obj
    namespace = response.get('namespace', '')
    return FetchResponse(vectors=vd, namespace=namespace, _check_type=False)


def parse_query_response(response: dict, unary_query: bool, _check_type: bool = False):
    res = []

    # TODO: consider deleting this deprecated case
    for match in response.get('results', []):
        namespace = match.get('namespace', '')
        m = []
        if 'matches' in match:
            for item in match['matches']:
                sc = ScoredVector(id=item['id'], score=item.get('score', 0.0), values=item.get('values', []),
                                  metadata=item.get('metadata', {}))
                m.append(sc)
        res.append(SingleQueryResults(matches=m, namespace=namespace))

    m = []
    for item in response.get('matches', []):
        sc = ScoredVector(id=item['id'], score=item.get('score', 0.0), values=item.get('values', []),
                          metadata=item.get('metadata', {}), _check_type=_check_type)
        m.append(sc)

    kwargs = {'_check_type': _check_type}
    if unary_query:
        kwargs['namespace'] = response.get('namespace', '')
        kwargs['matches'] = m
    else:
        kwargs['results'] = res
    return QueryResponse(**kwargs)


def parse_stats_response(response: dict):
    fullness = response.get('indexFullness', 0.0)
    total_vector_count = response.get('totalVectorCount', 0)
    dimension = response.get('dimension', 0)
    summaries = response.get('namespaces', {})
    namespace_summaries = {}
    for key in summaries:
        vc = summaries[key].get('vectorCount', 0)
        namespace_summaries[key] = NamespaceSummary(vector_count=vc)
    return DescribeIndexStatsResponse(namespaces=namespace_summaries, dimension=dimension, index_fullness=fullness,
                                      total_vector_count=total_vector_count, _check_type=False)


class PineconeGrpcFuture:
    def __init__(self, delegate):
        self._delegate = delegate

    def cancel(self):
        return self._delegate.cancel()

    def cancelled(self):
        return self._delegate.cancelled()

    def running(self):
        return self._delegate.running()

    def done(self):
        return self._delegate.done()

    def add_done_callback(self, fun):
        return self._delegate.add_done_callback(fun)

    def result(self, timeout=None):
        try:
            self._delegate.result(timeout=timeout)
        except _MultiThreadedRendezvous as e:
            raise PineconeException(e._state.debug_error_string) from e

    def exception(self, timeout=None):
        return self._delegate.exception(timeout=timeout)

    def traceback(self, timeout=None):
        return self._delegate.traceback(timeout=timeout)


class GRPCIndex(GRPCIndexBase):

    """A client for interacting with a Pinecone index via GRPC API."""

    @property
    def stub_class(self):
        return VectorServiceStub

    def upsert(self,
               vectors: Union[List[GRPCVector], List[Tuple]],
               async_req: bool = False,
               namespace: Optional[str] = None,
               **kwargs) -> Union[UpsertResponse, PineconeGrpcFuture]:
        """
        The upsert operation writes vectors into a namespace.
        If a new value is upserted for an existing vector id, it will overwrite the previous value.

        Examples:
            >>> index.upsert([('id1', [1.0, 2.0, 3.0], {'key': 'value'}), ('id2', [1.0, 2.0, 3.0])], namespace='ns1')
            >>> index.upsert([GRPCVector(id='id1', values=[1.0, 2.0, 3.0], metadata={'key': 'value'}),
            >>>              GRPCVector(id='id2', values=[1.0, 2.0, 3.0])], async_req=True)

        Args:
            vectors (Union[List[Vector], List[Tuple]]): A list of vectors to upsert.

                     A vector can be represented by a 1) GRPCVector object or a 2) tuple.
                     1) if a tuple is used, it must be of the form (id, values, metadata) or (id, values).
                        where id is a string, vector is a list of floats, and metadata is a dict.
                        Examples: ('id1', [1.0, 2.0, 3.0], {'key': 'value'}), ('id2', [1.0, 2.0, 3.0])

                    2) if a GRPCVector object is used, a GRPCVector object must be of the form
                        GRPCVector(id, values, metadata), where metadata is an optional argument of type
                        Dict[str, Union[str, float, int, bool, List[int], List[float], List[str]]]
                       Examples: GRPCVector(id='id1', values=[1.0, 2.0, 3.0], metadata={'key': 'value'}),
                                 GRPCVector(id='id2', values=[1.0, 2.0, 3.0])

                    Note: the dimension of each vector must match the dimension of the index.
            async_req (bool): If True, the upsert operation will be performed asynchronously.
                              Defaults to False. See: https://docs.pinecone.io/docs/performance-tuning [optional]
            namespace (str): The namespace to write to. If not specified, the default namespace is used. [optional]

        Returns: UpsertResponse, contains the number of vectors upserted
        """

        args_dict = self._parse_non_empty_args([('namespace', namespace)])

        def _vector_transform(item):
            if isinstance(item, GRPCVector):
                return item
            if isinstance(item, tuple):
                id, values, metadata = fix_tuple_length(item, 3)
                return GRPCVector(id=id, values=values, metadata=dict_to_proto_struct(metadata) or {})
            raise ValueError(f"Invalid vector value passed: cannot interpret type {type(item)}")

        timeout = kwargs.pop('timeout', None)

        request = UpsertRequest(vectors=list(map(_vector_transform, vectors)), **args_dict, **kwargs)
        if async_req:
            future = self._wrap_grpc_call(self.stub.Upsert.future, request, timeout=timeout)
            return PineconeGrpcFuture(future)
        else:
            return self._wrap_grpc_call(self.stub.Upsert, request, timeout=timeout)

    def delete(self,
               ids: Optional[List[str]] = None,
               delete_all: Optional[bool] = None,
               namespace: Optional[str] = None,
               filter: Optional[Dict[str, Union[str, float, int, bool, List, dict]]] = None,
               async_req: bool = False,
               **kwargs) -> Union[DeleteResponse, PineconeGrpcFuture]:
        """
        The Delete operation deletes vectors from the index, from a single namespace.
        No error raised if the vector id does not exist.
        Note: for any delete call, if namespace is not specified, the default namespace is used.

        Delete can occur in the following mutual exclusive ways:
        1. Delete by ids from a single namespace
        2. Delete all vectors from a single namespace by setting delete_all to True
        3. Delete all vectors from a single namespace by specifying a metadata filter
           (note that for this option delete all must be set to False)

        Examples:
            >>> index.delete(ids=['id1', 'id2'], namespace='my_namespace')
            >>> index.delete(delete_all=True, namespace='my_namespace')
            >>> index.delete(filter={'key': 'value'}, namespace='my_namespace', async_req=True)

        Args:
            ids (List[str]): Vector ids to delete [optional]
            delete_all (bool): This indicates that all vectors in the index namespace should be deleted.. [optional]
                               Default is False.
            namespace (str): The namespace to delete vectors from [optional]
                             If not specified, the default namespace is used.
            filter (Dict[str, Union[str, float, int, bool, List, dict]]):
                    If specified, the metadata filter here will be used to select the vectors to delete.
                    This is mutually exclusive with specifying ids to delete in the ids param or using delete_all=True.
                     See https://www.pinecone.io/docs/metadata-filtering/.. [optional]
            async_req (bool): If True, the delete operation will be performed asynchronously.
                              Defaults to False. [optional]

        Returns: DeleteResponse (contains no data) or a PineconeGrpcFuture object if async_req is True.
        """

        if filter is not None:
            filter = dict_to_proto_struct(filter)

        args_dict = self._parse_non_empty_args([('ids', ids),
                                                ('delete_all', delete_all),
                                                ('namespace', namespace),
                                                ('filter', filter)])
        timeout = kwargs.pop('timeout', None)

        request = DeleteRequest(**args_dict, **kwargs)
        if async_req:
            future = self._wrap_grpc_call(self.stub.Delete.future, request, timeout=timeout)
            return PineconeGrpcFuture(future)
        else:
            return self._wrap_grpc_call(self.stub.Delete, request, timeout=timeout)

    def fetch(self,
              ids: Optional[List[str]],
              namespace: Optional[str] = None,
              **kwargs) -> FetchResponse:
        """
        The fetch operation looks up and returns vectors, by ID, from a single namespace.
        The returned vectors include the vector data and/or metadata.

        Examples:
            >>> index.fetch(ids=['id1', 'id2'], namespace='my_namespace')
            >>> index.fetch(ids=['id1', 'id2'])

        Args:
            ids (List[str]): The vector IDs to fetch.
            namespace (str): The namespace to fetch vectors from.
                             If not specified, the default namespace is used. [optional]

        Returns: FetchResponse object which contains the list of Vector objects, and namespace name.
        """
        timeout = kwargs.pop('timeout', None)

        args_dict = self._parse_non_empty_args([('namespace', namespace)])

        request = FetchRequest(ids=ids, **args_dict, **kwargs)
        response = self._wrap_grpc_call(self.stub.Fetch, request, timeout=timeout)
        json_response = json_format.MessageToDict(response)
        return parse_fetch_response(json_response)

    def query(self,
              vector: Optional[List[float]] = None,
              id: Optional[str] = None,
              queries: Optional[Union[List[GRPCQueryVector], List[Tuple]]] = None,
              namespace: Optional[str] = None,
              top_k: Optional[int] = None,
              filter: Optional[Dict[str, Union[str, float, int, bool, List, dict]]] = None,
              include_values: Optional[bool] = None,
              include_metadata: Optional[bool] = None,
              **kwargs) -> QueryResponse:
        """
        The Query operation searches a namespace, using a query vector.
        It retrieves the ids of the most similar items in a namespace, along with their similarity scores.

        Examples:
            >>> index.query(vector=[1, 2, 3], top_k=10, namespace='my_namespace')
            >>> index.query(id='id1', top_k=10, namespace='my_namespace')
            >>> index.query(vector=[1, 2, 3], top_k=10, namespace='my_namespace', filter={'key': 'value'})
            >>> index.query(id='id1', top_k=10, namespace='my_namespace', include_metadata=True, include_values=True)

        Args:
            vector (List[float]): The query vector. This should be the same length as the dimension of the index
                                  being queried. Each `query()` request can contain only one of the parameters
                                  `queries`, `id` or `vector`.. [optional]
            id (str): The unique ID of the vector to be used as a query vector.
                      Each `query()` request can contain only one of the parameters
                      `queries`, `vector`, or  `id`.. [optional]
            queries ([GRPCQueryVector]): DEPRECATED. The query vectors.
                                     Each `query()` request can contain only one of the parameters
                                     `queries`, `vector`, or  `id`.. [optional]
            top_k (int): The number of results to return for each query. Must be an integer greater than 1.
            namespace (str): The namespace to fetch vectors from.
                             If not specified, the default namespace is used. [optional]
            filter (Dict[str, Union[str, float, int, bool, List, dict]]):
                    The filter to apply. You can use vector metadata to limit your search.
                    See https://www.pinecone.io/docs/metadata-filtering/.. [optional]
            include_values (bool): Indicates whether vector values are included in the response.
                                   If omitted the server will use the default value of False [optional]
            include_metadata (bool): Indicates whether metadata is included in the response as well as the ids.
                                     If omitted the server will use the default value of False  [optional]

        Returns: QueryResponse object which contains the list of the closest vectors as ScoredVector objects,
                 and namespace name.
        """
        def _query_transform(item):
            if isinstance(item, GRPCQueryVector):
                return item
            if isinstance(item, tuple):
                values, filter = fix_tuple_length(item, 2)
                filter = dict_to_proto_struct(filter)
                return GRPCQueryVector(values=values, filter=filter)
            if isinstance(item, Iterable):
                return GRPCQueryVector(values=item)
            raise ValueError(f"Invalid query vector value passed: cannot interpret type {type(item)}")

        queries = list(map(_query_transform, queries)) if queries is not None else None

        if filter is not None:
            filter = dict_to_proto_struct(filter)

        args_dict = self._parse_non_empty_args([('vector', vector),
                                                ('id', id),
                                                ('queries', queries),
                                                ('namespace', namespace),
                                                ('top_k', top_k),
                                                ('filter', filter),
                                                ('include_values', include_values),
                                                ('include_metadata', include_metadata)])

        request = QueryRequest(**args_dict)

        timeout = kwargs.pop('timeout', None)
        response = self._wrap_grpc_call(self.stub.Query, request, timeout=timeout)
        json_response = json_format.MessageToDict(response)
<<<<<<< HEAD
        return parse_query_response(json_response, vector or id, _check_type=False)

    def update(self, id, async_req=False, **kwargs):
        _UPDATE_ARGS = ['values', 'set_metadata', 'namespace']
        if 'set_metadata' in kwargs:
            kwargs['set_metadata'] = dict_to_proto_struct(kwargs['set_metadata'])
        request = UpdateRequest(id=id, **{k: v for k, v in kwargs.items() if k in _UPDATE_ARGS})
=======
        return parse_query_response(json_response, vector is not None or id)

    def update(self,
               id: str,
               async_req: bool = False,
               values: Optional[List[float]] = None,
               set_metadata: Optional[Dict[str,
                                           Union[str, float, int, bool, List[int], List[float], List[str]]]] = None,
               namespace: Optional[str] = None,
               **kwargs) -> Union[UpdateResponse, PineconeGrpcFuture]:
        """
        The Update operation updates vector in a namespace.
        If a value is included, it will overwrite the previous value.
        If a set_metadata is included,
        the values of the fields specified in it will be added or overwrite the previous value.

        Examples:
            >>> index.update(id='id1', values=[1, 2, 3], namespace='my_namespace')
            >>> index.update(id='id1', set_metadata={'key': 'value'}, namespace='my_namespace', async_req=True)

        Args:
            id (str): Vector's unique id.
            async_req (bool): If True, the update operation will be performed asynchronously.
                              Defaults to False. [optional]
            values (List[float]): vector values to set. [optional]
            set_metadata (Dict[str, Union[str, float, int, bool, List[int], List[float], List[str]]]]):
                metadata to set for vector. [optional]
            namespace (str): Namespace name where to update the vector.. [optional]

        Returns: UpdateResponse (contains no data) or a PineconeGrpcFuture object if async_req is True.
        """
        if set_metadata is not None:
            set_metadata = dict_to_proto_struct(set_metadata)
>>>>>>> 83b1df4b
        timeout = kwargs.pop('timeout', None)

        args_dict = self._parse_non_empty_args([('values', values),
                                                ('set_metadata', set_metadata),
                                                ('namespace', namespace)])

        request = UpdateRequest(id=id, **args_dict)
        if async_req:
            future = self._wrap_grpc_call(self.stub.Update.future, request, timeout=timeout)
            return PineconeGrpcFuture(future)
        else:
            return self._wrap_grpc_call(self.stub.Update, request, timeout=timeout)

    def describe_index_stats(self,
                             filter: Optional[Dict[str, Union[str, float, int, bool, List, dict]]] = None,
                             **kwargs) -> DescribeIndexStatsResponse:
        """
        The DescribeIndexStats operation returns statistics about the index's contents.
        For example: The vector count per namespace and the number of dimensions.

        Examples:
            >>> index.describe_index_stats()
            >>> index.describe_index_stats(filter={'key': 'value'})

        Args:
            filter (Dict[str, Union[str, float, int, bool, List, dict]]):
            If this parameter is present, the operation only returns statistics for vectors that satisfy the filter.
            See https://www.pinecone.io/docs/metadata-filtering/.. [optional]

        Returns: DescribeIndexStatsResponse object which contains stats about the index.
        """
        if filter is not None:
            filter = dict_to_proto_struct(filter)
        args_dict = self._parse_non_empty_args([('filter', filter)])
        timeout = kwargs.pop('timeout', None)

        request = DescribeIndexStatsRequest(**args_dict)
        response = self._wrap_grpc_call(self.stub.DescribeIndexStats, request, timeout=timeout)
        json_response = json_format.MessageToDict(response)
        return parse_stats_response(json_response)

    @staticmethod
    def _parse_non_empty_args(args: List[Tuple[str, Any]]) -> Dict[str, Any]:
        return {arg_name: val for arg_name, val in args if val is not None}<|MERGE_RESOLUTION|>--- conflicted
+++ resolved
@@ -464,16 +464,7 @@
         timeout = kwargs.pop('timeout', None)
         response = self._wrap_grpc_call(self.stub.Query, request, timeout=timeout)
         json_response = json_format.MessageToDict(response)
-<<<<<<< HEAD
-        return parse_query_response(json_response, vector or id, _check_type=False)
-
-    def update(self, id, async_req=False, **kwargs):
-        _UPDATE_ARGS = ['values', 'set_metadata', 'namespace']
-        if 'set_metadata' in kwargs:
-            kwargs['set_metadata'] = dict_to_proto_struct(kwargs['set_metadata'])
-        request = UpdateRequest(id=id, **{k: v for k, v in kwargs.items() if k in _UPDATE_ARGS})
-=======
-        return parse_query_response(json_response, vector is not None or id)
+        return parse_query_response(json_response, vector is not None or id, _check_type=False)
 
     def update(self,
                id: str,
@@ -506,7 +497,6 @@
         """
         if set_metadata is not None:
             set_metadata = dict_to_proto_struct(set_metadata)
->>>>>>> 83b1df4b
         timeout = kwargs.pop('timeout', None)
 
         args_dict = self._parse_non_empty_args([('values', values),
