--- conflicted
+++ resolved
@@ -1,11 +1,8 @@
-<<<<<<< HEAD
-=======
 #
 # Copyright (c) 2020-2021 Pinecone Systems Inc. All right reserved.
 #
 import inspect
 import logging
->>>>>>> 341a9419
 import re
 import uuid
 import warnings
@@ -27,7 +24,7 @@
 DNS_COMPATIBLE_REGEX = re.compile("^[a-z0-9]([a-z0-9]|[-])+[a-z0-9]$")
 
 
-def dump_numpy_public(np_array: "np.ndarray", compressed: bool = False) -> "vector_column_service_pb2.NdArray":
+def dump_numpy_public(np_array: 'np.ndarray', compressed: bool = False) -> 'vector_column_service_pb2.NdArray':
     """
     Dump numpy array to vector_column_service_pb2.NdArray
     """
@@ -43,31 +40,24 @@
     return protobuf_arr
 
 
-<<<<<<< HEAD
-def dump_strings_public(strs: List[str], compressed: bool = False) -> "vector_column_service_pb2.NdArray":
-    return dump_numpy_public(np.array(strs, dtype="S"), compressed=compressed)
-=======
 def dump_strings_public(strs: List[str], compressed: bool = False) -> 'vector_column_service_pb2.NdArray':
     warn_deprecated('dump_strings_public and all numpy-related features will be removed in a future version', deprecated_in='2.2.1', removal_in='3.0.0')
     return dump_numpy_public(np.array(strs, dtype='S'), compressed=compressed)
->>>>>>> 341a9419
 
 
 def get_version():
-    return Path(__file__).parent.parent.parent.joinpath("__version__").read_text().strip()
+    return Path(__file__).parent.parent.parent.joinpath('__version__').read_text().strip()
 
 
 def get_environment():
-    return Path(__file__).parent.parent.parent.joinpath("__environment__").read_text().strip()
+    return Path(__file__).parent.parent.parent.joinpath('__environment__').read_text().strip()
 
 
 def validate_dns_name(name):
     if not DNS_COMPATIBLE_REGEX.match(name):
-        raise ValueError(
-            "{} is invalid - service names and node names must consist of lower case "
-            "alphanumeric characters or '-', start with an alphabetic character, and end with an "
-            "alphanumeric character (e.g. 'my-name', or 'abc-123')".format(name)
-        )
+        raise ValueError("{} is invalid - service names and node names must consist of lower case "
+                         "alphanumeric characters or '-', start with an alphabetic character, and end with an "
+                         "alphanumeric character (e.g. 'my-name', or 'abc-123')".format(name))
 
 
 def _generate_request_id() -> str:
@@ -80,13 +70,13 @@
 
 
 def get_user_agent():
-    client_id = f"python-client-{get_version()}"
-    user_agent_details = {"requests": requests.__version__, "urllib3": urllib3.__version__}
-    user_agent = "{} ({})".format(client_id, ", ".join([f"{k}:{v}" for k, v in user_agent_details.items()]))
+    client_id = f'python-client-{get_version()}'
+    user_agent_details = {'requests': requests.__version__, 'urllib3': urllib3.__version__}
+    user_agent = '{} ({})'.format(client_id, ', '.join([f'{k}:{v}' for k, v in user_agent_details.items()]))
     return user_agent
 
 
-def dict_to_proto_struct(d: dict) -> "Struct":
+def dict_to_proto_struct(d: dict) -> 'Struct':
     if not d:
         d = {}
     s = Struct()
@@ -94,11 +84,11 @@
     return s
 
 
-def proto_struct_to_dict(s: "Struct") -> dict:
+def proto_struct_to_dict(s: 'Struct') -> dict:
     return json_format.MessageToDict(s)
 
 
-def load_numpy_public(proto_arr: "vector_column_service_pb2.NdArray") -> "np.ndarray":
+def load_numpy_public(proto_arr: 'vector_column_service_pb2.NdArray') -> 'np.ndarray':
     """
     Load numpy array from protobuf
     :param proto_arr:
@@ -114,15 +104,6 @@
     return numpy_arr.reshape(proto_arr.shape)
 
 
-<<<<<<< HEAD
-def load_strings_public(proto_arr: "vector_column_service_pb2.NdArray") -> List[str]:
-    return [str(item, "utf-8") for item in load_numpy_public(proto_arr)]
-
-
-def warn_deprecated(description: str = "", deprecated_in: str = None, removal_in: str = None):
-    message = f"DEPRECATED since v{deprecated_in} [Will be removed in v{removal_in}]: {description}"
-    warnings.warn(message, DeprecationWarning)
-=======
 def load_strings_public(proto_arr: 'vector_column_service_pb2.NdArray') -> List[str]:
     warn_deprecated('load_strings_public and all numpy-related features will be removed in a future version', deprecated_in='2.2.1', removal_in='3.0.0')
     return [str(item, 'utf-8') for item in load_numpy_public(proto_arr)]
@@ -135,5 +116,4 @@
     argspec = inspect.getfullargspec(caller)
     diff = set(given).difference(argspec.args)
     if diff:
-        logging.exception(caller.__name__ + ' had unexpected keyword argument(s): ' + ', '.join(diff), exc_info=False)
->>>>>>> 341a9419
+        logging.exception(caller.__name__ + ' had unexpected keyword argument(s): ' + ', '.join(diff), exc_info=False)