--- conflicted
+++ resolved
@@ -192,16 +192,8 @@
 ## Pinecone Assistant
 ### Installing the Pinecone Assistant Python plugin
 
-<<<<<<< HEAD
 The `pinecone-plugin-assistant` package is now bundled by default when installing `pinecone`. It does not need to be installed separately in order to use Pinecone Assistant.
 
-=======
-To interact with Pinecone Assistant using the Python SDK, install the `pinecone-plugin-assistant` package:
-
-```shell
-pip install --upgrade pinecone pinecone-plugin-assistant
-```
->>>>>>> b20be3c5
 For more information on Pinecone Assistant, see the [Pinecone Assistant documentation](https://docs.pinecone.io/guides/assistant/overview).
 
 
