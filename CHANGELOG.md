--- conflicted
+++ resolved
@@ -1,15 +1,11 @@
 # Changelog
 
-<<<<<<< HEAD
-### Changed
-- Adds support to specify what metadata fields should be indexed on index creation using the ```index_metadata_config``` option.
-=======
 ## Unreleased Changes
 ### Changed
 - Added support of querying by a single vector.
   - This is a step in deprecating batch queries.
 - Added support of querying by vector id.
->>>>>>> fb61cc8f
+- Adds support to specify what metadata fields should be indexed on index creation using the ```index_metadata_config``` option.
 
 ## [2.0.10](https://github.com/pinecone-io/pinecone-python-client/compare/v2.0.9...v2.0.10)
 ### Changed
